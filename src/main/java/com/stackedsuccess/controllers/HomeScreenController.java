--- conflicted
+++ resolved
@@ -3,19 +3,20 @@
 import com.stackedsuccess.Main;
 import com.stackedsuccess.SceneManager;
 import com.stackedsuccess.SceneManager.AppUI;
+import java.io.IOException;
+import javafx.fxml.FXML;
+import javafx.fxml.FXMLLoader;
+import javafx.scene.Parent;
+import javafx.scene.control.Slider;
+import javafx.scene.input.KeyCode;
 import java.io.BufferedReader;
 import java.io.FileReader;
 import java.io.IOException;
 import java.util.ArrayList;
 import java.util.List;
-<<<<<<< HEAD
-
-
-=======
 import javafx.fxml.FXML;
 import javafx.fxml.FXMLLoader;
 import javafx.scene.Parent;
->>>>>>> ac9f5a8e
 import javafx.scene.control.Button;
 import javafx.scene.control.ListView;
 import javafx.scene.control.Slider;
@@ -28,7 +29,6 @@
     @FXML private Button pastScoresButton;
     @FXML private ListView<String> pastScores;
 
-<<<<<<< HEAD
     @FXML
     public void initialize() {
          difficultySlider.requestFocus();
@@ -54,48 +54,11 @@
         }
         return scores;
     }
-=======
-  @FXML private Button pastScoresButton;
-  @FXML private ListView<String> pastScores;
 
-  @FXML
-  public void initialize() {
-    difficultySlider.requestFocus();
-    List<String> scores = loadScoresFromFile("score.txt");
-    pastScores.getItems().addAll(scores);
-  }
->>>>>>> ac9f5a8e
-
-  /**
-   * Reads scores from a file and returns them as a list of strings.
-   *
-   * @param filePath the path to the score file
-   * @return list of scores as strings
-   */
-  private List<String> loadScoresFromFile(String filePath) {
-    List<String> scores = new ArrayList<>();
-    try (BufferedReader reader = new BufferedReader(new FileReader(filePath))) {
-      String line;
-      while ((line = reader.readLine()) != null) {
-        scores.add(line);
-      }
-    } catch (IOException e) {
-      throw new IllegalArgumentException("Issue regarding Score file", e);
-    }
-    return scores;
+  public void exitGame() {
+    System.exit(0);
   }
 
-    @FXML
-    public void startGame() throws IOException {
-        SceneManager.addScene(AppUI.GAME, loadFxml("GameBoard"));
-        Main.setUi(AppUI.GAME);
-    }
-
-<<<<<<< HEAD
-    public static Parent loadFxml(final String fxml) throws IOException {
-        return new FXMLLoader(Main.class.getResource("/fxml/" + fxml + ".fxml")).load();
-    }
-=======
   @FXML
   public void startGame() throws IOException {
       int initialLevel = (int) difficultySlider.getValue(); // Get the level from the slider
@@ -106,7 +69,10 @@
       SceneManager.addScene(AppUI.GAME, root);
       Main.setUi(AppUI.GAME);
   }
->>>>>>> ac9f5a8e
+
+    public static Parent loadFxml(final String fxml) throws IOException {
+        return new FXMLLoader(Main.class.getResource("/fxml/" + fxml + ".fxml")).load();
+    }
 
     public void onKeyPressed(KeyEvent event) {
         difficultySlider.requestFocus();
@@ -119,7 +85,6 @@
         }
         }
 
-<<<<<<< HEAD
     @FXML
     public void showPastScores() {
         if (pastScores.isVisible()) {
@@ -128,25 +93,4 @@
             pastScores.setVisible(true);
         }
     }
-=======
-  public void onKeyPressed(KeyEvent event) {
-    difficultySlider.requestFocus();
-    if (event.getCode() == KeyCode.SPACE) {
-      try {
-        startGame();
-      } catch (IOException e) {
-        // Do nothing for now
-      }
-    }
-  }
-
-  @FXML
-  public void showPastScores() {
-    if (pastScores.isVisible()) {
-      pastScores.setVisible(false);
-    } else {
-      pastScores.setVisible(true);
-    }
-  }
->>>>>>> ac9f5a8e
 }